--- conflicted
+++ resolved
@@ -50,21 +50,9 @@
     [Parameter()]
     [switch]$Signing,
     [Parameter()]
-<<<<<<< HEAD
-    [string]$AccessToken
-=======
-    [switch]$Localization,
-    [Parameter()]
-    [switch]$Setup,
-    [Parameter()]
-    [switch]$OptProf,
-    [Parameter()]
-    [switch]$SBOM,
-    [Parameter()]
     [string]$AccessToken,
     [Parameter()]
     [switch]$Interactive
->>>>>>> 5e0d0314
 )
 
 $EnvVars = @{}
