<Project>
  <!-- https://learn.microsoft.com/nuget/consume-packages/central-package-management -->
  <PropertyGroup>
    <ManagePackageVersionsCentrally>true</ManagePackageVersionsCentrally>
    <CentralPackageTransitivePinningEnabled>true</CentralPackageTransitivePinningEnabled>

    <MicroBuildVersion>2.0.137</MicroBuildVersion>
  </PropertyGroup>
  <ItemGroup>
<<<<<<< HEAD
    <PackageVersion Include="Microsoft.NET.Test.Sdk" Version="17.7.1" />
    <PackageVersion Include="Microsoft.VisualStudio.Internal.MicroBuild.NonShipping" Version="$(MicroBuildVersion)" />
=======
    <PackageVersion Include="Microsoft.NET.Test.Sdk" Version="17.7.2" />
>>>>>>> 295313bf
    <PackageVersion Include="xunit.runner.visualstudio" Version="2.5.0" />
    <PackageVersion Include="xunit" Version="2.5.0" />
  </ItemGroup>
  <ItemGroup>
    <GlobalPackageReference Include="CSharpIsNullAnalyzer" Version="0.1.495" />
    <GlobalPackageReference Include="DotNetAnalyzers.DocumentationAnalyzers" Version="1.0.0-beta.59" />
    <GlobalPackageReference Include="Microsoft.VisualStudio.Internal.MicroBuild.VisualStudio" Version="$(MicroBuildVersion)" />
    <GlobalPackageReference Include="Nerdbank.GitVersioning" Version="3.6.133" />
    <GlobalPackageReference Include="Nullable" Version="1.3.1" />
    <GlobalPackageReference Include="StyleCop.Analyzers.Unstable" Version="1.2.0.507" />
  </ItemGroup>
  <ItemGroup>
    <!-- <GlobalPackageReference Include="Microsoft.SourceLink.AzureRepos.Git" Version="1.1.1" /> -->
    <GlobalPackageReference Include="Microsoft.SourceLink.GitHub" Version="1.1.1" />
  </ItemGroup>
</Project><|MERGE_RESOLUTION|>--- conflicted
+++ resolved
@@ -7,12 +7,8 @@
     <MicroBuildVersion>2.0.137</MicroBuildVersion>
   </PropertyGroup>
   <ItemGroup>
-<<<<<<< HEAD
-    <PackageVersion Include="Microsoft.NET.Test.Sdk" Version="17.7.1" />
+    <PackageVersion Include="Microsoft.NET.Test.Sdk" Version="17.7.2" />
     <PackageVersion Include="Microsoft.VisualStudio.Internal.MicroBuild.NonShipping" Version="$(MicroBuildVersion)" />
-=======
-    <PackageVersion Include="Microsoft.NET.Test.Sdk" Version="17.7.2" />
->>>>>>> 295313bf
     <PackageVersion Include="xunit.runner.visualstudio" Version="2.5.0" />
     <PackageVersion Include="xunit" Version="2.5.0" />
   </ItemGroup>
