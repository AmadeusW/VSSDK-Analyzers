<?xml version="1.0" encoding="utf-8"?>
<Project>
  <!-- https://learn.microsoft.com/nuget/consume-packages/central-package-management -->
  <PropertyGroup>
    <ManagePackageVersionsCentrally>true</ManagePackageVersionsCentrally>
    <CentralPackageTransitivePinningEnabled>true</CentralPackageTransitivePinningEnabled>

    <MicroBuildVersion>2.0.152</MicroBuildVersion>
  </PropertyGroup>
  <ItemGroup>
    <PackageVersion Include="Microsoft.NET.Test.Sdk" Version="17.10.0" />
    <PackageVersion Include="Microsoft.VisualStudio.Internal.MicroBuild.NonShipping" Version="$(MicroBuildVersion)" />
    <PackageVersion Include="xunit.runner.visualstudio" Version="2.8.1" />
    <PackageVersion Include="xunit" Version="2.8.1" />
  </ItemGroup>
  <ItemGroup>
    <GlobalPackageReference Include="CSharpIsNullAnalyzer" Version="0.1.495" />
    <GlobalPackageReference Include="DotNetAnalyzers.DocumentationAnalyzers" Version="1.0.0-beta.59" />
<<<<<<< HEAD
    <GlobalPackageReference Include="Microsoft.VisualStudio.Internal.MicroBuild.VisualStudio" Version="$(MicroBuildVersion)" />
    <GlobalPackageReference Include="Nerdbank.GitVersioning" Version="3.6.133" />
    <GlobalPackageReference Include="Nullable" Version="1.3.1" />
    <GlobalPackageReference Include="StyleCop.Analyzers.Unstable" Version="1.2.0.556" />
  </ItemGroup>
  <ItemGroup>
    <!-- <GlobalPackageReference Include="Microsoft.SourceLink.AzureRepos.Git" Version="8.0.0" /> -->
    <GlobalPackageReference Include="Microsoft.SourceLink.GitHub" Version="8.0.0" />
  </ItemGroup>
=======
    <GlobalPackageReference Include="Nerdbank.GitVersioning" Version="3.6.139" />
    <GlobalPackageReference Include="Nullable" Version="1.3.1" />
    <GlobalPackageReference Include="StyleCop.Analyzers.Unstable" Version="1.2.0.556" />
  </ItemGroup>
>>>>>>> 8028bf78
</Project><|MERGE_RESOLUTION|>--- conflicted
+++ resolved
@@ -16,20 +16,9 @@
   <ItemGroup>
     <GlobalPackageReference Include="CSharpIsNullAnalyzer" Version="0.1.495" />
     <GlobalPackageReference Include="DotNetAnalyzers.DocumentationAnalyzers" Version="1.0.0-beta.59" />
-<<<<<<< HEAD
     <GlobalPackageReference Include="Microsoft.VisualStudio.Internal.MicroBuild.VisualStudio" Version="$(MicroBuildVersion)" />
-    <GlobalPackageReference Include="Nerdbank.GitVersioning" Version="3.6.133" />
-    <GlobalPackageReference Include="Nullable" Version="1.3.1" />
-    <GlobalPackageReference Include="StyleCop.Analyzers.Unstable" Version="1.2.0.556" />
-  </ItemGroup>
-  <ItemGroup>
-    <!-- <GlobalPackageReference Include="Microsoft.SourceLink.AzureRepos.Git" Version="8.0.0" /> -->
-    <GlobalPackageReference Include="Microsoft.SourceLink.GitHub" Version="8.0.0" />
-  </ItemGroup>
-=======
     <GlobalPackageReference Include="Nerdbank.GitVersioning" Version="3.6.139" />
     <GlobalPackageReference Include="Nullable" Version="1.3.1" />
     <GlobalPackageReference Include="StyleCop.Analyzers.Unstable" Version="1.2.0.556" />
   </ItemGroup>
->>>>>>> 8028bf78
 </Project>