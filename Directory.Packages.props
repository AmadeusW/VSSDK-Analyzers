<?xml version="1.0" encoding="utf-8"?>
<Project>
  <!-- https://learn.microsoft.com/nuget/consume-packages/central-package-management -->
  <PropertyGroup>
    <ManagePackageVersionsCentrally>true</ManagePackageVersionsCentrally>
    <CentralPackageTransitivePinningEnabled>true</CentralPackageTransitivePinningEnabled>

    <MicroBuildVersion>2.0.171</MicroBuildVersion>
  </PropertyGroup>
  <ItemGroup>
<<<<<<< HEAD
    <PackageVersion Include="Microsoft.Build.Utilities.Core" Version="17.4.0" />
    <PackageVersion Include="Microsoft.CodeAnalysis.Analyzers" Version="3.3.4" />
    <PackageVersion Include="Microsoft.CodeAnalysis.CSharp.CodeFix.Testing.XUnit" Version="1.1.1" />
    <PackageVersion Include="Microsoft.CodeAnalysis.CSharp.Workspaces" Version="3.11.0" />
    <PackageVersion Include="Microsoft.CodeAnalysis.CSharp" Version="3.11.0" />
    <PackageVersion Include="Microsoft.NET.Test.Sdk" Version="17.11.1" />
    <PackageVersion Include="Microsoft.VisualStudio.Designer.Interfaces" Version="17.8.36938" />
    <PackageVersion Include="Microsoft.VisualStudio.Internal.MicroBuild.NonShipping" Version="$(MicroBuildVersion)" />
    <PackageVersion Include="Microsoft.VisualStudio.Shell.15.0" Version="17.4.33011.337" />
    <PackageVersion Include="Microsoft.VisualStudio.Shell.Framework" Version="17.4.33011.337" />
    <PackageVersion Include="Microsoft.VisualStudio.Threading" Version="17.4.27" />
    <PackageVersion Include="Microsoft.VisualStudio.Validation" Version="17.6.11" />
    <PackageVersion Include="Newtonsoft.Json" Version="13.0.3" />
    <PackageVersion Include="System.Collections.Immutable" Version="6.0.0" />
    <PackageVersion Include="System.ValueTuple" Version="4.5.0" />
    <PackageVersion Include="xunit.runner.console" Version="2.4.2" />
    <PackageVersion Include="xunit.runner.visualstudio" Version="2.8.2" />
    <PackageVersion Include="xunit" Version="2.9.2" />
=======
    <!-- Put repo-specific PackageVersion items in this group. -->
  </ItemGroup>
  <ItemGroup Label="Library.Template">
    <PackageVersion Include="Microsoft.NET.Test.Sdk" Version="17.12.0" />
    <PackageVersion Include="Microsoft.VisualStudio.Internal.MicroBuild.NonShipping" Version="$(MicroBuildVersion)" />
    <PackageVersion Include="xunit.runner.visualstudio" Version="3.0.1" />
    <PackageVersion Include="xunit.v3" Version="1.0.1" />
>>>>>>> 56aa0b3d
  </ItemGroup>
  <ItemGroup>
    <!-- Put repo-specific GlobalPackageReference items in this group. -->
  </ItemGroup>
  <ItemGroup Label="Library.Template">
    <GlobalPackageReference Include="CSharpIsNullAnalyzer" Version="0.1.593" />
    <GlobalPackageReference Include="DotNetAnalyzers.DocumentationAnalyzers" Version="1.0.0-beta.59" />
    <GlobalPackageReference Include="Microsoft.VisualStudio.Internal.MicroBuild.VisualStudio" Version="$(MicroBuildVersion)" />
    <!-- The condition works around https://github.com/dotnet/sdk/issues/44951 -->
    <GlobalPackageReference Include="Nerdbank.GitVersioning" Version="3.7.115" Condition="!('$(TF_BUILD)'=='true' and '$(dotnetformat)'=='true')" />
    <GlobalPackageReference Include="PolySharp" Version="1.15.0" />
    <GlobalPackageReference Include="StyleCop.Analyzers.Unstable" Version="1.2.0.556" />
  </ItemGroup>
</Project><|MERGE_RESOLUTION|>--- conflicted
+++ resolved
@@ -8,15 +8,12 @@
     <MicroBuildVersion>2.0.171</MicroBuildVersion>
   </PropertyGroup>
   <ItemGroup>
-<<<<<<< HEAD
     <PackageVersion Include="Microsoft.Build.Utilities.Core" Version="17.4.0" />
     <PackageVersion Include="Microsoft.CodeAnalysis.Analyzers" Version="3.3.4" />
     <PackageVersion Include="Microsoft.CodeAnalysis.CSharp.CodeFix.Testing.XUnit" Version="1.1.1" />
     <PackageVersion Include="Microsoft.CodeAnalysis.CSharp.Workspaces" Version="3.11.0" />
     <PackageVersion Include="Microsoft.CodeAnalysis.CSharp" Version="3.11.0" />
-    <PackageVersion Include="Microsoft.NET.Test.Sdk" Version="17.11.1" />
     <PackageVersion Include="Microsoft.VisualStudio.Designer.Interfaces" Version="17.8.36938" />
-    <PackageVersion Include="Microsoft.VisualStudio.Internal.MicroBuild.NonShipping" Version="$(MicroBuildVersion)" />
     <PackageVersion Include="Microsoft.VisualStudio.Shell.15.0" Version="17.4.33011.337" />
     <PackageVersion Include="Microsoft.VisualStudio.Shell.Framework" Version="17.4.33011.337" />
     <PackageVersion Include="Microsoft.VisualStudio.Threading" Version="17.4.27" />
@@ -24,18 +21,13 @@
     <PackageVersion Include="Newtonsoft.Json" Version="13.0.3" />
     <PackageVersion Include="System.Collections.Immutable" Version="6.0.0" />
     <PackageVersion Include="System.ValueTuple" Version="4.5.0" />
-    <PackageVersion Include="xunit.runner.console" Version="2.4.2" />
-    <PackageVersion Include="xunit.runner.visualstudio" Version="2.8.2" />
-    <PackageVersion Include="xunit" Version="2.9.2" />
-=======
-    <!-- Put repo-specific PackageVersion items in this group. -->
+    <PackageVersion Include="xunit.assert" Version="2.3.0" />
   </ItemGroup>
   <ItemGroup Label="Library.Template">
     <PackageVersion Include="Microsoft.NET.Test.Sdk" Version="17.12.0" />
     <PackageVersion Include="Microsoft.VisualStudio.Internal.MicroBuild.NonShipping" Version="$(MicroBuildVersion)" />
     <PackageVersion Include="xunit.runner.visualstudio" Version="3.0.1" />
     <PackageVersion Include="xunit.v3" Version="1.0.1" />
->>>>>>> 56aa0b3d
   </ItemGroup>
   <ItemGroup>
     <!-- Put repo-specific GlobalPackageReference items in this group. -->
