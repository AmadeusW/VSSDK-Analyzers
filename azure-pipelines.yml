trigger:
  batch: true
  branches:
    include:
    - main
    - microbuild
    - 'validate/*'
  paths:
    exclude:
    - doc/
    - '*.md'
    - .vscode/
    - .github/
    - azure-pipelines/release.yml

parameters:
- name: includeMacOS
  displayName: Build on macOS
  type: boolean
  default: false # macOS is often bogged down in Azure Pipelines

variables:
  TreatWarningsAsErrors: true
  DOTNET_SKIP_FIRST_TIME_EXPERIENCE: true
  BuildConfiguration: Release
<<<<<<< HEAD
  # codecov_token: 4dc9e7e2-6b01-4932-a180-847b52b43d35 # Get a new one from https://codecov.io/
  NUGET_PACKAGES: $(Agent.TempDirectory)/.nuget/packages
=======
  codecov_token: 4dc9e7e2-6b01-4932-a180-847b52b43d35 # Get a new one from https://codecov.io/
  ci_feed: https://pkgs.dev.azure.com/andrewarnott/_packaging/CI/nuget/v3/index.json # Azure Artifacts feed URL
  NUGET_PACKAGES: $(Agent.TempDirectory)/.nuget/packages/
>>>>>>> 7bf4e22b

jobs:
- template: azure-pipelines/build.yml
  parameters:
    includeMacOS: ${{ parameters.includeMacOS }}<|MERGE_RESOLUTION|>--- conflicted
+++ resolved
@@ -23,14 +23,8 @@
   TreatWarningsAsErrors: true
   DOTNET_SKIP_FIRST_TIME_EXPERIENCE: true
   BuildConfiguration: Release
-<<<<<<< HEAD
   # codecov_token: 4dc9e7e2-6b01-4932-a180-847b52b43d35 # Get a new one from https://codecov.io/
-  NUGET_PACKAGES: $(Agent.TempDirectory)/.nuget/packages
-=======
-  codecov_token: 4dc9e7e2-6b01-4932-a180-847b52b43d35 # Get a new one from https://codecov.io/
-  ci_feed: https://pkgs.dev.azure.com/andrewarnott/_packaging/CI/nuget/v3/index.json # Azure Artifacts feed URL
   NUGET_PACKAGES: $(Agent.TempDirectory)/.nuget/packages/
->>>>>>> 7bf4e22b
 
 jobs:
 - template: azure-pipelines/build.yml
