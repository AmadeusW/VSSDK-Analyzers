--- conflicted
+++ resolved
@@ -7,11 +7,7 @@
   displayName: Push packages to CI feed
   inputs:
     command: push
-<<<<<<< HEAD
-    packagesToPush: $(System.DefaultWorkingDirectory)/bin/deployables-Windows/NuGet/*.nupkg
-=======
-    packagesToPush: $(Pipeline.Workspace)/deployables-Windows/*.nupkg
->>>>>>> 2bbbf08e
+    packagesToPush: $(Pipeline.Workspace)/deployables-Windows/NuGet/*.nupkg
     nuGetFeedType: internal
     publishVstsFeed: $(ci_feed)
     allowPackageConflicts: true
