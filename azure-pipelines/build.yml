parameters:
##### The following parameters are not set by other YAML files that import this one,
##### but we use parameters because they support rich types and defaults.
##### Feel free to adjust their default value as needed.

# Whether this repo uses OptProf to optimize the built binaries.
# When enabling this, be sure to update these files:
# - OptProf.targets: InstallationPath and match TestCase selection with what's in the VS repo.
# - The project file(s) for the libraries to optimize must import OptProf.targets (for multi-targeted projects, only import it for ONE target).
# - OptProf.yml: Search for LibraryName (or your library's name) and verify that those names are appropriate.
# - OptProf_part2.yml: Search for LibraryName (or your library's name) and verify that those names are appropriate.
# and create pipelines for OptProf.yml, OptProf_part2.yml
- name: EnableOptProf
  type: boolean
  default: false
# Whether this repo is localized.
- name: EnableLocalization
  type: boolean
  default: false
# Whether to run `dotnet format` as part of the build to ensure code style consistency.
# This is just one of a a few mechanisms to enforce code style consistency.
- name: EnableDotNetFormatCheck
  type: boolean
  default: true
# This lists the names of the artifacts that will be published *from every OS build agent*.
# Any new azure-pipelines/artifacts/*.ps1 script needs to be added to this list.
# If an artifact is only generated or collected on one OS, it should NOT be listed here,
# but should be manually added to the `outputs:` field in the appropriate OS job.
- name: artifact_names
  type: object
  default:
    - build_logs
    - coverageResults
    - deployables
    - projectAssetsJson
    - symbols
    - testResults
    - test_symbols
    - Variables
# The Enable*Build parameters turn non-Windows agents on or off.
# Their default value should be based on whether the build and tests are expected/required to pass on that platform.
# Callers (e.g. Official.yml) *may* expose these parameters at queue-time in order to turn OFF optional agents.
- name: EnableLinuxBuild
  type: boolean
  default: true
- name: EnableMacOSBuild
  type: boolean
  default: true

##### 👆🏼 You MAY change the defaults above.
##### 👇🏼 You should NOT change the defaults below.

##### The following parameters are expected to be set by other YAML files that import this one.
##### Those without defaults require explicit values to be provided by our importers.

# Indicates whether the entrypoint file is 1ESPT compliant. Use this parameter to switch between publish tasks to fit 1ES or non-1ES needs.
- name: Is1ESPT
  type: boolean

- name: RealSign
  type: boolean
  default: false

# Whether this particular run is an OptProf profiling run.
# This is used to skip unit tests and other non-essential work to improve reliability of the OptProf pipeline.
- name: IsOptProf
  type: boolean
  default: false

- name: RunTests
  type: boolean
  default: true

# Whether this is a special one-off build for inserting into VS for a validation insertion PR (that will never be merged).
- name: SkipCodesignVerify
  type: boolean
  default: false

- name: EnableAPIScan
  type: boolean
  default: false

# This parameter exists to provide a workaround to get a build out even when no OptProf profiling outputs can be found.
# Entrypoint yaml files like official.yml should expose this as a queue-time setting when EnableOptProf is true in this file.
# The OptProf.yml entrypoint sets this parameter to true so that collecting profile data isn't blocked by a prior lack of profile data.
- name: ShouldSkipOptimize
  type: boolean
  default: false

# The pool parameters are set to defaults that work in the azure-public AzDO account.
# They are overridden by callers for the devdiv AzDO account to use 1ES compliant pools.
- name: windowsPool
  type: object
  default:
    vmImage: windows-2022
- name: linuxPool
  type: object
  default:
    vmImage: ubuntu-22.04
- name: macOSPool
  type: object
  default:
    vmImage: macOS-12

jobs:
- job: Windows
  pool: ${{ parameters.windowsPool }}
  timeoutInMinutes: 180 # Give plenty of time due to real signing
  ${{ if eq(variables['system.collectionId'], '011b8bdf-6d56-4f87-be0d-0092136884d9') }}:
    templateContext:
      mb:
        signing:
          enabled: true
          zipSources: false
          ${{ if parameters.RealSign }}:
            signType: real
          ${{ else }}:
            signType: test
        sbom:
          enabled: true
        localization:
          enabled: ${{ parameters.EnableLocalization }}
          ${{ if eq(variables['Build.Reason'], 'pullRequest') }}:
            languages: ENU,JPN
        optprof:
          enabled: ${{ parameters.EnableOptProf }}
          ProfilingInputsDropName: $(ProfilingInputsDropName)
          OptimizationInputsLookupMethod: DropPrefix
          DropNamePrefix: OptimizationInputs/$(System.TeamProject)/$(Build.Repository.Name)
          ShouldSkipOptimize: ${{ parameters.ShouldSkipOptimize }}
          AccessToken: $(System.AccessToken)
        mbpresteps:
        - checkout: self
          fetchDepth: 0 # avoid shallow clone so nbgv can do its work.
          clean: true
        - ${{ if parameters.EnableOptProf }}:
          - powershell: Write-Host "##vso[task.setvariable variable=PROFILINGINPUTSDROPNAME]$(azure-pipelines/variables/ProfilingInputsDropName.ps1)"
            displayName: ⚙ Set ProfilingInputsDropName for optprof

      outputParentDirectory: $(Build.ArtifactStagingDirectory)
      outputs:
      - ${{ each artifact_name in parameters.artifact_names }}:
        - ${{ if or(ne(artifact_name, 'testResults'), parameters.RunTests) }}:
          - output: pipelineArtifact
            displayName: 📢 Publish ${{ artifact_name }}-Windows
            targetPath: $(Build.ArtifactStagingDirectory)/${{ artifact_name }}-Windows
            artifactName: ${{ artifact_name }}-Windows
            condition: succeededOrFailed()
      - output: pipelineArtifact
        displayName: 📢 Publish VSInsertion-Windows
        targetPath: $(Build.ArtifactStagingDirectory)/VSInsertion-Windows
        artifactName: VSInsertion-Windows
      - ${{ if parameters.EnableLocalization }}:
        - output: pipelineArtifact
          displayName: 📢 Publish LocBin-Windows
          targetPath: $(Build.ArtifactStagingDirectory)/LocBin-Windows
          artifactName: LocBin-Windows
      - ${{ if parameters.EnableAPIScan }}:
        - output: pipelineArtifact
          displayName: 📢 Publish APIScanInputs
          targetPath: $(Build.ArtifactStagingDirectory)/APIScanInputs-Windows
          artifactName: APIScanInputs
  steps:
  - ${{ if not(parameters.Is1ESPT) }}:
    - checkout: self
      fetchDepth: 0 # avoid shallow clone so nbgv can do its work.
      clean: true
    - ${{ if parameters.EnableOptProf }}:
      - powershell: Write-Host "##vso[task.setvariable variable=PROFILINGINPUTSDROPNAME]$(azure-pipelines/variables/ProfilingInputsDropName.ps1)"
        displayName: ⚙ Set ProfilingInputsDropName for optprof

  - ${{ if eq(variables['Build.Reason'], 'Schedule') }}:
    - template: schedule-only-steps.yml

  - template: install-dependencies.yml

  - script: dotnet nbgv cloud -ca
    displayName: ⚙ Set build number
    name: nbgv

  - ${{ if eq(variables['system.collectionId'], '011b8bdf-6d56-4f87-be0d-0092136884d9') }}:
    - template: microbuild.before.yml
      parameters:
        EnableLocalization: ${{ parameters.EnableLocalization }}
        EnableOptProf: ${{ parameters.EnableOptProf }}
        IsOptProf: ${{ parameters.IsOptProf }}
        ShouldSkipOptimize: ${{ parameters.ShouldSkipOptimize }}
        RealSign: ${{ parameters.RealSign }}

<<<<<<< HEAD
=======
- job: Linux
  pool:
    vmImage: Ubuntu-22.04
  steps:
  - checkout: self
    fetchDepth: 0 # avoid shallow clone so nbgv can do its work.
    clean: true
  - template: install-dependencies.yml
>>>>>>> 026011d9
  - template: dotnet.yml
    parameters:
      Is1ESPT: ${{ parameters.Is1ESPT }}
      RunTests: ${{ parameters.RunTests }}
      IsOptProf: ${{ parameters.IsOptProf }}

  - ${{ if and(parameters.EnableDotNetFormatCheck, not(parameters.EnableLinuxBuild)) }}:
    - script: dotnet format --verify-no-changes --no-restore
      displayName: 💅 Verify formatted code

  - ${{ if eq(variables['system.collectionId'], '011b8bdf-6d56-4f87-be0d-0092136884d9') }}:
    - template: microbuild.after.yml
      parameters:
        EnableOptProf: ${{ parameters.EnableOptProf }}
        IsOptProf: ${{ parameters.IsOptProf }}
        SkipCodesignVerify: ${{ parameters.SkipCodesignVerify }}

<<<<<<< HEAD
=======
- job: macOS
  condition: ${{ parameters.includeMacOS }}
  pool:
    vmImage: macOS-14
  steps:
  - checkout: self
    fetchDepth: 0 # avoid shallow clone so nbgv can do its work.
    clean: true
  - template: install-dependencies.yml
  - template: dotnet.yml
    parameters:
      RunTests: ${{ parameters.RunTests }}
>>>>>>> 026011d9
  - template: expand-template.yml

- ${{ if not(parameters.IsOptProf) }}:
  - ${{ if parameters.EnableLinuxBuild }}:
    - job: Linux
      pool: ${{ parameters.linuxPool }}
      ${{ if eq(variables['system.collectionId'], '011b8bdf-6d56-4f87-be0d-0092136884d9') }}:
        templateContext:
          mb:
            ${{ if parameters.RealSign }}:
              signing:
                enabled: false # enable when building unique artifacts on this agent that must be signed
                signType: real
          outputParentDirectory: $(Build.ArtifactStagingDirectory)
          outputs:
          - ${{ each artifact_name in parameters.artifact_names }}:
            - ${{ if or(ne(artifact_name, 'testResults'), parameters.RunTests) }}:
              - output: pipelineArtifact
                displayName: 📢 Publish ${{ artifact_name }}-Linux
                targetPath: $(Build.ArtifactStagingDirectory)/${{ artifact_name }}-Linux
                artifactName: ${{ artifact_name }}-Linux
                condition: succeededOrFailed()
      steps:
      - checkout: self
        fetchDepth: 0 # avoid shallow clone so nbgv can do its work.
        clean: true
      - template: install-dependencies.yml
      - template: dotnet.yml
        parameters:
          Is1ESPT: ${{ parameters.Is1ESPT }}
          RunTests: ${{ parameters.RunTests }}
      - ${{ if parameters.EnableDotNetFormatCheck }}:
        - script: dotnet format --verify-no-changes --no-restore
          displayName: 💅 Verify formatted code
      - template: expand-template.yml

  - ${{ if parameters.EnableMacOSBuild }}:
    - job: macOS
      pool: ${{ parameters.macOSPool }}
      ${{ if eq(variables['system.collectionId'], '011b8bdf-6d56-4f87-be0d-0092136884d9') }}:
        templateContext:
          mb:
            ${{ if parameters.RealSign }}:
              signing:
                enabled: false # enable when building unique artifacts on this agent that must be signed
                signType: real
          outputParentDirectory: $(Build.ArtifactStagingDirectory)
          outputs:
          - ${{ each artifact_name in parameters.artifact_names }}:
            - ${{ if or(ne(artifact_name, 'testResults'), parameters.RunTests) }}:
              - output: pipelineArtifact
                displayName: 📢 Publish ${{ artifact_name }}-macOS
                targetPath: $(Build.ArtifactStagingDirectory)/${{ artifact_name }}-macOS
                artifactName: ${{ artifact_name }}-macOS
                condition: succeededOrFailed()
      steps:
      - checkout: self
        fetchDepth: 0 # avoid shallow clone so nbgv can do its work.
        clean: true
      - template: install-dependencies.yml
      - template: dotnet.yml
        parameters:
          Is1ESPT: ${{ parameters.Is1ESPT }}
          RunTests: ${{ parameters.RunTests }}
      - template: expand-template.yml

  - job: WrapUp
    dependsOn:
    - Windows
    - ${{ if parameters.EnableLinuxBuild }}:
      - Linux
    - ${{ if parameters.EnableMacOSBuild }}:
      - macOS
    pool: ${{ parameters.windowsPool }} # Use Windows agent because PublishSymbols task requires it (https://github.com/microsoft/azure-pipelines-tasks/issues/13821).
    condition: succeededOrFailed()
    ${{ if eq(variables['system.collectionId'], '011b8bdf-6d56-4f87-be0d-0092136884d9') }}:
      templateContext:
        outputParentDirectory: $(Build.ArtifactStagingDirectory)
        outputs:
          - output: pipelineArtifact
            displayName: 📢 Publish symbols-legacy
            targetPath: $(Build.ArtifactStagingDirectory)/symbols-legacy
            artifactName: symbols-legacy
            condition: succeededOrFailed()
    steps:
    - checkout: self
      fetchDepth: 0 # avoid shallow clone so nbgv can do its work.
      clean: true
    - template: install-dependencies.yml
      parameters:
        initArgs: -NoRestore
    - template: publish-symbols.yml
      parameters:
        EnableLinuxBuild: ${{ parameters.EnableLinuxBuild }}
        EnableMacOSBuild: ${{ parameters.EnableMacOSBuild }}
    - ${{ if parameters.RunTests }}:
      - template: publish-codecoverage.yml
        parameters:
          EnableLinuxBuild: ${{ parameters.EnableLinuxBuild }}
          EnableMacOSBuild: ${{ parameters.EnableMacOSBuild }}

  - ${{ if parameters.EnableAPIScan }}:
    - template: apiscan.yml
      parameters:
        windowsPool: ${{ parameters.windowsPool }}<|MERGE_RESOLUTION|>--- conflicted
+++ resolved
@@ -100,7 +100,7 @@
 - name: macOSPool
   type: object
   default:
-    vmImage: macOS-12
+    vmImage: macOS-14
 
 jobs:
 - job: Windows
@@ -187,17 +187,6 @@
         ShouldSkipOptimize: ${{ parameters.ShouldSkipOptimize }}
         RealSign: ${{ parameters.RealSign }}
 
-<<<<<<< HEAD
-=======
-- job: Linux
-  pool:
-    vmImage: Ubuntu-22.04
-  steps:
-  - checkout: self
-    fetchDepth: 0 # avoid shallow clone so nbgv can do its work.
-    clean: true
-  - template: install-dependencies.yml
->>>>>>> 026011d9
   - template: dotnet.yml
     parameters:
       Is1ESPT: ${{ parameters.Is1ESPT }}
@@ -215,21 +204,6 @@
         IsOptProf: ${{ parameters.IsOptProf }}
         SkipCodesignVerify: ${{ parameters.SkipCodesignVerify }}
 
-<<<<<<< HEAD
-=======
-- job: macOS
-  condition: ${{ parameters.includeMacOS }}
-  pool:
-    vmImage: macOS-14
-  steps:
-  - checkout: self
-    fetchDepth: 0 # avoid shallow clone so nbgv can do its work.
-    clean: true
-  - template: install-dependencies.yml
-  - template: dotnet.yml
-    parameters:
-      RunTests: ${{ parameters.RunTests }}
->>>>>>> 026011d9
   - template: expand-template.yml
 
 - ${{ if not(parameters.IsOptProf) }}:
