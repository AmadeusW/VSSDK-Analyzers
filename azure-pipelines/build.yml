parameters:
- name: Is1ESPT
  type: boolean
- name: RealSign
  type: boolean
  default: false
- name: windowsPool
  type: object
  default:
    vmImage: windows-2022
<<<<<<< HEAD
=======
- name: linuxPool
  type: object
  default:
    vmImage: ubuntu-20.04
- name: macOSPool
  type: object
  default:
    vmImage: macOS-12
- name: includeMacOS
  type: boolean
- name: EnableOptProf
  type: boolean
  default: false
- name: IsOptProf
  type: boolean
  default: false
- name: ShouldSkipOptimize
  type: boolean
  default: false
>>>>>>> e5937903
- name: RunTests
  type: boolean
  default: true
- name: EnableLocalization
  type: boolean
  default: false
- name: EnableCompliance
  type: boolean
  default: false
- name: EnableAPIScan
  type: boolean
  default: false
- name: artifact_names
  type: object
  default:
  - build_logs
  - coverageResults
  - deployables
  - projectAssetsJson
  - symbols
  - testResults
  - test_symbols
  - Variables

jobs:
- job: Windows
  pool: ${{ parameters.windowsPool }}
  timeoutInMinutes: 180 # Give plenty of time due to real signing
  variables:
  - ${{ if eq(variables['system.collectionId'], '011b8bdf-6d56-4f87-be0d-0092136884d9') }}:
    # https://dev.azure.com/devdiv/DevDiv/_wiki/wikis/DevDiv.wiki/25351/APIScan-step-by-step-guide-to-setting-up-a-Pipeline
    - group: VSCloudServices-APIScan # Expected to provide ApiScanClientId, ApiScanSecret, ApiScanTenant
  ${{ if eq(variables['system.collectionId'], '011b8bdf-6d56-4f87-be0d-0092136884d9') }}:
    templateContext:
      mb:
        signing:
          enabled: true
          zipSources: false
          ${{ if parameters.RealSign }}:
            signType: real
          ${{ else }}:
            signType: test
        sbom:
          enabled: true
        localization:
          enabled: ${{ parameters.EnableLocalization }}
          ${{ if eq(variables['Build.Reason'], 'pullRequest') }}:
            languages: ENU,JPN
        optprof:
          enabled: ${{ parameters.EnableOptProf }}
          ProfilingInputsDropName: $(ProfilingInputsDropName)
          OptimizationInputsLookupMethod: DropPrefix
          DropNamePrefix: OptimizationInputs/$(System.TeamProject)/$(Build.Repository.Name)
          ShouldSkipOptimize: ${{ parameters.ShouldSkipOptimize }}
          AccessToken: $(System.AccessToken)
        mbpresteps:
        - checkout: self
          fetchDepth: 0 # avoid shallow clone so nbgv can do its work.
          clean: true
        - ${{ if parameters.EnableOptProf }}:
          - powershell: Write-Host "##vso[task.setvariable variable=PROFILINGINPUTSDROPNAME]$(azure-pipelines/variables/ProfilingInputsDropName.ps1)"
            displayName: ⚙ Set ProfilingInputsDropName for optprof

      outputParentDirectory: $(Build.ArtifactStagingDirectory)
      outputs:
      - ${{ each artifact_name in parameters.artifact_names }}:
        - ${{ if or(ne(artifact_name, 'testResults'), parameters.RunTests) }}:
          - output: pipelineArtifact
            displayName: 📢 Publish ${{ artifact_name }}-Windows
            targetPath: $(Build.ArtifactStagingDirectory)/${{ artifact_name }}-Windows
            artifactName: ${{ artifact_name }}-Windows
            condition: succeededOrFailed()
      - output: pipelineArtifact
        displayName: 📢 Publish VSInsertion-Windows
        targetPath: $(Build.ArtifactStagingDirectory)/VSInsertion-Windows
        artifactName: VSInsertion-Windows
      - ${{ if parameters.EnableLocalization }}:
        - output: pipelineArtifact
          displayName: 📢 Publish LocBin-Windows
          targetPath: $(Build.ArtifactStagingDirectory)/LocBin-Windows
          artifactName: LocBin-Windows
  steps:
  - ${{ if eq(variables['Build.Reason'], 'Schedule') }}:
    - template: schedule-only-steps.yml

  - template: install-dependencies.yml

  - script: dotnet nbgv cloud -ca
    displayName: ⚙ Set build number

  - ${{ if eq(variables['system.collectionId'], '011b8bdf-6d56-4f87-be0d-0092136884d9') }}:
    - template: microbuild.before.yml
      parameters:
        EnableLocalization: ${{ parameters.EnableLocalization }}
        EnableOptProf: ${{ parameters.EnableOptProf }}
        IsOptProf: ${{ parameters.IsOptProf }}
        ShouldSkipOptimize: ${{ parameters.ShouldSkipOptimize }}
        RealSign: ${{ parameters.RealSign }}

  - template: dotnet.yml
    parameters:
      Is1ESPT: ${{ parameters.Is1ESPT }}
      RunTests: ${{ parameters.RunTests }}
      IsOptProf: ${{ parameters.IsOptProf }}

  - ${{ if eq(variables['system.collectionId'], '011b8bdf-6d56-4f87-be0d-0092136884d9') }}:
    - template: microbuild.after.yml
      parameters:
        EnableCompliance: ${{ parameters.EnableCompliance }}
        EnableAPIScan: ${{ parameters.EnableAPIScan }}
        EnableOptProf: ${{ parameters.EnableOptProf }}
        IsOptProf: ${{ parameters.IsOptProf }}

<<<<<<< HEAD
- job: WrapUp
  dependsOn:
  - Windows
  pool: ${{ parameters.windowsPool }} # Use Windows agent because PublishSymbols task requires it (https://github.com/microsoft/azure-pipelines-tasks/issues/13821).
  condition: succeededOrFailed()
  steps:
  - checkout: self
    fetchDepth: 0 # avoid shallow clone so nbgv can do its work.
    clean: true
  - template: install-dependencies.yml
    parameters:
      initArgs: -NoRestore
  - template: publish-symbols.yml
  - ${{ if parameters.RunTests }}:
    - template: publish-codecoverage.yml
=======
  - template: expand-template.yml

- ${{ if not(parameters.IsOptProf) }}:
  - job: Linux
    pool: ${{ parameters.linuxPool }}
    ${{ if eq(variables['system.collectionId'], '011b8bdf-6d56-4f87-be0d-0092136884d9') }}:
      templateContext:
        mb:
          ${{ if parameters.RealSign }}:
            signing:
              enabled: false # enable when building unique artifacts on this agent that must be signed
              signType: real
        outputParentDirectory: $(Build.ArtifactStagingDirectory)
        outputs:
        - ${{ each artifact_name in parameters.artifact_names }}:
          - ${{ if or(ne(artifact_name, 'testResults'), parameters.RunTests) }}:
            - output: pipelineArtifact
              displayName: 📢 Publish ${{ artifact_name }}-Linux
              targetPath: $(Build.ArtifactStagingDirectory)/${{ artifact_name }}-Linux
              artifactName: ${{ artifact_name }}-Linux
              condition: succeededOrFailed()
    steps:
    - checkout: self
      fetchDepth: 0 # avoid shallow clone so nbgv can do its work.
      clean: true
    - template: install-dependencies.yml
    - template: dotnet.yml
      parameters:
        Is1ESPT: ${{ parameters.Is1ESPT }}
        RunTests: ${{ parameters.RunTests }}
    - script: dotnet format --verify-no-changes --no-restore
      displayName: 💅 Verify formatted code
    - template: expand-template.yml

  - job: macOS
    condition: ${{ parameters.includeMacOS }}
    pool: ${{ parameters.macOSPool }}
    ${{ if eq(variables['system.collectionId'], '011b8bdf-6d56-4f87-be0d-0092136884d9') }}:
      templateContext:
        mb:
          ${{ if parameters.RealSign }}:
            signing:
              enabled: false # enable when building unique artifacts on this agent that must be signed
              signType: real
        outputParentDirectory: $(Build.ArtifactStagingDirectory)
        outputs:
        - ${{ each artifact_name in parameters.artifact_names }}:
          - ${{ if or(ne(artifact_name, 'testResults'), parameters.RunTests) }}:
            - output: pipelineArtifact
              displayName: 📢 Publish ${{ artifact_name }}-macOS
              targetPath: $(Build.ArtifactStagingDirectory)/${{ artifact_name }}-macOS
              artifactName: ${{ artifact_name }}-macOS
              condition: succeededOrFailed()
    steps:
    - checkout: self
      fetchDepth: 0 # avoid shallow clone so nbgv can do its work.
      clean: true
    - template: install-dependencies.yml
    - template: dotnet.yml
      parameters:
        Is1ESPT: ${{ parameters.Is1ESPT }}
        RunTests: ${{ parameters.RunTests }}
    - template: expand-template.yml

  - job: WrapUp
    dependsOn:
    - Windows
    - Linux
    - macOS
    pool: ${{ parameters.windowsPool }} # Use Windows agent because PublishSymbols task requires it (https://github.com/microsoft/azure-pipelines-tasks/issues/13821).
    condition: succeededOrFailed()
    steps:
    - checkout: self
      fetchDepth: 0 # avoid shallow clone so nbgv can do its work.
      clean: true
    - template: install-dependencies.yml
      parameters:
        initArgs: -NoRestore
    - template: publish-symbols.yml
      parameters:
        includeMacOS: ${{ parameters.includeMacOS }}
    - ${{ if parameters.RunTests }}:
      - template: publish-codecoverage.yml
        parameters:
          includeMacOS: ${{ parameters.includeMacOS }}
>>>>>>> e5937903
<|MERGE_RESOLUTION|>--- conflicted
+++ resolved
@@ -8,8 +8,6 @@
   type: object
   default:
     vmImage: windows-2022
-<<<<<<< HEAD
-=======
 - name: linuxPool
   type: object
   default:
@@ -18,8 +16,6 @@
   type: object
   default:
     vmImage: macOS-12
-- name: includeMacOS
-  type: boolean
 - name: EnableOptProf
   type: boolean
   default: false
@@ -29,7 +25,6 @@
 - name: ShouldSkipOptimize
   type: boolean
   default: false
->>>>>>> e5937903
 - name: RunTests
   type: boolean
   default: true
@@ -135,6 +130,10 @@
       RunTests: ${{ parameters.RunTests }}
       IsOptProf: ${{ parameters.IsOptProf }}
 
+  - script: dotnet format --verify-no-changes --no-restore
+    displayName: 💅 Verify formatted code
+    enabled: false # enable when it passes
+
   - ${{ if eq(variables['system.collectionId'], '011b8bdf-6d56-4f87-be0d-0092136884d9') }}:
     - template: microbuild.after.yml
       parameters:
@@ -143,7 +142,6 @@
         EnableOptProf: ${{ parameters.EnableOptProf }}
         IsOptProf: ${{ parameters.IsOptProf }}
 
-<<<<<<< HEAD
 - job: WrapUp
   dependsOn:
   - Windows
@@ -158,91 +156,4 @@
       initArgs: -NoRestore
   - template: publish-symbols.yml
   - ${{ if parameters.RunTests }}:
-    - template: publish-codecoverage.yml
-=======
-  - template: expand-template.yml
-
-- ${{ if not(parameters.IsOptProf) }}:
-  - job: Linux
-    pool: ${{ parameters.linuxPool }}
-    ${{ if eq(variables['system.collectionId'], '011b8bdf-6d56-4f87-be0d-0092136884d9') }}:
-      templateContext:
-        mb:
-          ${{ if parameters.RealSign }}:
-            signing:
-              enabled: false # enable when building unique artifacts on this agent that must be signed
-              signType: real
-        outputParentDirectory: $(Build.ArtifactStagingDirectory)
-        outputs:
-        - ${{ each artifact_name in parameters.artifact_names }}:
-          - ${{ if or(ne(artifact_name, 'testResults'), parameters.RunTests) }}:
-            - output: pipelineArtifact
-              displayName: 📢 Publish ${{ artifact_name }}-Linux
-              targetPath: $(Build.ArtifactStagingDirectory)/${{ artifact_name }}-Linux
-              artifactName: ${{ artifact_name }}-Linux
-              condition: succeededOrFailed()
-    steps:
-    - checkout: self
-      fetchDepth: 0 # avoid shallow clone so nbgv can do its work.
-      clean: true
-    - template: install-dependencies.yml
-    - template: dotnet.yml
-      parameters:
-        Is1ESPT: ${{ parameters.Is1ESPT }}
-        RunTests: ${{ parameters.RunTests }}
-    - script: dotnet format --verify-no-changes --no-restore
-      displayName: 💅 Verify formatted code
-    - template: expand-template.yml
-
-  - job: macOS
-    condition: ${{ parameters.includeMacOS }}
-    pool: ${{ parameters.macOSPool }}
-    ${{ if eq(variables['system.collectionId'], '011b8bdf-6d56-4f87-be0d-0092136884d9') }}:
-      templateContext:
-        mb:
-          ${{ if parameters.RealSign }}:
-            signing:
-              enabled: false # enable when building unique artifacts on this agent that must be signed
-              signType: real
-        outputParentDirectory: $(Build.ArtifactStagingDirectory)
-        outputs:
-        - ${{ each artifact_name in parameters.artifact_names }}:
-          - ${{ if or(ne(artifact_name, 'testResults'), parameters.RunTests) }}:
-            - output: pipelineArtifact
-              displayName: 📢 Publish ${{ artifact_name }}-macOS
-              targetPath: $(Build.ArtifactStagingDirectory)/${{ artifact_name }}-macOS
-              artifactName: ${{ artifact_name }}-macOS
-              condition: succeededOrFailed()
-    steps:
-    - checkout: self
-      fetchDepth: 0 # avoid shallow clone so nbgv can do its work.
-      clean: true
-    - template: install-dependencies.yml
-    - template: dotnet.yml
-      parameters:
-        Is1ESPT: ${{ parameters.Is1ESPT }}
-        RunTests: ${{ parameters.RunTests }}
-    - template: expand-template.yml
-
-  - job: WrapUp
-    dependsOn:
-    - Windows
-    - Linux
-    - macOS
-    pool: ${{ parameters.windowsPool }} # Use Windows agent because PublishSymbols task requires it (https://github.com/microsoft/azure-pipelines-tasks/issues/13821).
-    condition: succeededOrFailed()
-    steps:
-    - checkout: self
-      fetchDepth: 0 # avoid shallow clone so nbgv can do its work.
-      clean: true
-    - template: install-dependencies.yml
-      parameters:
-        initArgs: -NoRestore
-    - template: publish-symbols.yml
-      parameters:
-        includeMacOS: ${{ parameters.includeMacOS }}
-    - ${{ if parameters.RunTests }}:
-      - template: publish-codecoverage.yml
-        parameters:
-          includeMacOS: ${{ parameters.includeMacOS }}
->>>>>>> e5937903
+    - template: publish-codecoverage.yml