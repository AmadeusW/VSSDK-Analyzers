parameters:
##### The following parameters are not set by other YAML files that import this one,
##### but we use parameters because they support rich types and defaults.
##### Feel free to adjust their default value as needed.

# Whether this repo uses OptProf to optimize the built binaries.
# When enabling this, be sure to update these files:
# - OptProf.targets: InstallationPath and match TestCase selection with what's in the VS repo.
# - The project file(s) for the libraries to optimize must import OptProf.targets (for multi-targeted projects, only import it for ONE target).
# - OptProf.yml: Search for LibraryName (or your library's name) and verify that those names are appropriate.
# - OptProf_part2.yml: Search for LibraryName (or your library's name) and verify that those names are appropriate.
# and create pipelines for OptProf.yml, OptProf_part2.yml
- name: EnableOptProf
  type: boolean
  default: false
# Whether this repo is localized.
- name: EnableLocalization
  type: boolean
  default: false
# Whether to run `dotnet format` as part of the build to ensure code style consistency.
# This is just one of a a few mechanisms to enforce code style consistency.
- name: EnableDotNetFormatCheck
  type: boolean
  default: true
# This lists the names of the artifacts that will be published *from every OS build agent*.
# Any new tools/artifacts/*.ps1 script needs to be added to this list.
# If an artifact is only generated or collected on one OS, it should NOT be listed here,
# but should be manually added to the `outputs:` field in the appropriate OS job.
- name: artifact_names
  type: object
  default:
    - build_logs
    - coverageResults
    - deployables
    - projectAssetsJson
    - symbols
    - testResults
    - test_symbols
    - Variables
# The Enable*Build parameters turn non-Windows agents on or off.
# Their default value should be based on whether the build and tests are expected/required to pass on that platform.
# Callers (e.g. Official.yml) *may* expose these parameters at queue-time in order to turn OFF optional agents.
- name: EnableLinuxBuild
  type: boolean
  default: false
- name: EnableMacOSBuild
  type: boolean
  default: false

##### 👆🏼 You MAY change the defaults above.
##### 👇🏼 You should NOT change the defaults below.

##### The following parameters are expected to be set by other YAML files that import this one.
##### Those without defaults require explicit values to be provided by our importers.

# Indicates whether the entrypoint file is 1ESPT compliant. Use this parameter to switch between publish tasks to fit 1ES or non-1ES needs.
- name: Is1ESPT
  type: boolean

- name: RealSign
  type: boolean
  default: false

# Whether this particular run is an OptProf profiling run.
# This is used to skip unit tests and other non-essential work to improve reliability of the OptProf pipeline.
- name: IsOptProf
  type: boolean
  default: false

- name: RunTests
  type: boolean
  default: true

- name: PublishCodeCoverage
  type: boolean
  default: true

# Whether this is a special one-off build for inserting into VS for a validation insertion PR (that will never be merged).
- name: SkipCodesignVerify
  type: boolean
  default: false

- name: EnableAPIScan
  type: boolean
  default: false

# This parameter exists to provide a workaround to get a build out even when no OptProf profiling outputs can be found.
# Entrypoint yaml files like official.yml should expose this as a queue-time setting when EnableOptProf is true in this file.
# The OptProf.yml entrypoint sets this parameter to true so that collecting profile data isn't blocked by a prior lack of profile data.
- name: ShouldSkipOptimize
  type: boolean
  default: false

# The pool parameters are set to defaults that work in the azure-public AzDO account.
# They are overridden by callers for the devdiv AzDO account to use 1ES compliant pools.
- name: windowsPool
  type: object
  default:
    vmImage: windows-2022
- name: linuxPool
  type: object
  default:
    vmImage: ubuntu-22.04
- name: macOSPool
  type: object
  default:
    vmImage: macOS-14

jobs:
- job: Windows
  pool: ${{ parameters.windowsPool }}
  timeoutInMinutes: 180 # Give plenty of time due to real signing
  ${{ if eq(variables['system.collectionId'], '011b8bdf-6d56-4f87-be0d-0092136884d9') }}:
    templateContext:
      mb:
        signing:
          enabled: true
          zipSources: false
          ${{ if parameters.RealSign }}:
            signType: real
            signWithProd: true
          ${{ else }}:
            signType: test
        sbom:
          enabled: true
        localization:
          enabled: ${{ parameters.EnableLocalization }}
          ${{ if eq(variables['Build.Reason'], 'pullRequest') }}:
            languages: ENU,JPN
        optprof:
          enabled: ${{ parameters.EnableOptProf }}
          ProfilingInputsDropName: $(ProfilingInputsDropName)
          OptimizationInputsLookupMethod: DropPrefix
          DropNamePrefix: OptimizationInputs/$(System.TeamProject)/$(Build.Repository.Name)
          ShouldSkipOptimize: ${{ parameters.ShouldSkipOptimize }}
          AccessToken: $(System.AccessToken)
        mbpresteps:
        - checkout: self
          fetchDepth: 0 # avoid shallow clone so nbgv can do its work.
          clean: true
        - ${{ if parameters.EnableOptProf }}:
          - powershell: Write-Host "##vso[task.setvariable variable=PROFILINGINPUTSDROPNAME]$(tools/variables/ProfilingInputsDropName.ps1)"
            displayName: ⚙ Set ProfilingInputsDropName for optprof
      sdl:
        binskim:
          analyzeTargetGlob: $(Build.ArtifactStagingDirectory)\symbols-Windows\**

      outputParentDirectory: $(Build.ArtifactStagingDirectory)
      outputs:
      - ${{ each artifact_name in parameters.artifact_names }}:
        - ${{ if or(ne(artifact_name, 'testResults'), parameters.RunTests) }}:
          - output: pipelineArtifact
            displayName: 📢 Publish ${{ artifact_name }}-Windows
            targetPath: $(Build.ArtifactStagingDirectory)/${{ artifact_name }}-Windows
            artifactName: ${{ artifact_name }}-Windows
            condition: succeededOrFailed()
      - output: pipelineArtifact
        displayName: 📢 Publish VSInsertion-Windows
        targetPath: $(Build.ArtifactStagingDirectory)/VSInsertion-Windows
        artifactName: VSInsertion-Windows
      - ${{ if parameters.EnableLocalization }}:
        - output: pipelineArtifact
          displayName: 📢 Publish LocBin-Windows
          targetPath: $(Build.ArtifactStagingDirectory)/LocBin-Windows
          artifactName: LocBin-Windows
      - ${{ if parameters.EnableAPIScan }}:
        - output: pipelineArtifact
          displayName: 📢 Publish APIScanInputs
          targetPath: $(Build.ArtifactStagingDirectory)/APIScanInputs-Windows
          artifactName: APIScanInputs
  steps:
  - ${{ if not(parameters.Is1ESPT) }}:
    - checkout: self
      fetchDepth: 0 # avoid shallow clone so nbgv can do its work.
      clean: true
    - ${{ if parameters.EnableOptProf }}:
      - powershell: Write-Host "##vso[task.setvariable variable=PROFILINGINPUTSDROPNAME]$(tools/variables/ProfilingInputsDropName.ps1)"
        displayName: ⚙ Set ProfilingInputsDropName for optprof

  - ${{ if eq(variables['Build.Reason'], 'Schedule') }}:
    - template: schedule-only-steps.yml

  - template: install-dependencies.yml

  - script: dotnet nbgv cloud -ca
    displayName: ⚙ Set build number
    name: nbgv

  - ${{ if eq(variables['system.collectionId'], '011b8bdf-6d56-4f87-be0d-0092136884d9') }}:
    - template: microbuild.before.yml
      parameters:
        EnableLocalization: ${{ parameters.EnableLocalization }}
        EnableOptProf: ${{ parameters.EnableOptProf }}
        IsOptProf: ${{ parameters.IsOptProf }}
        ShouldSkipOptimize: ${{ parameters.ShouldSkipOptimize }}
        RealSign: ${{ parameters.RealSign }}

  - template: dotnet.yml
    parameters:
      Is1ESPT: ${{ parameters.Is1ESPT }}
      RunTests: ${{ parameters.RunTests }}
      IsOptProf: ${{ parameters.IsOptProf }}

  - ${{ if and(parameters.EnableDotNetFormatCheck, not(parameters.EnableLinuxBuild)) }}:
    - script: dotnet format --verify-no-changes
      displayName: 💅 Verify formatted code
      env:
        dotnetformat: true # part of a workaround for https://github.com/dotnet/sdk/issues/44951

  - ${{ if eq(variables['system.collectionId'], '011b8bdf-6d56-4f87-be0d-0092136884d9') }}:
    - template: microbuild.after.yml
      parameters:
        EnableOptProf: ${{ parameters.EnableOptProf }}
        IsOptProf: ${{ parameters.IsOptProf }}
        SkipCodesignVerify: ${{ parameters.SkipCodesignVerify }}

- ${{ if not(parameters.IsOptProf) }}:
  - ${{ if parameters.EnableLinuxBuild }}:
    - job: Linux
      pool: ${{ parameters.linuxPool }}
      ${{ if eq(variables['system.collectionId'], '011b8bdf-6d56-4f87-be0d-0092136884d9') }}:
        templateContext:
          mb:
            ${{ if parameters.RealSign }}:
              signing:
                enabled: false # enable when building unique artifacts on this agent that must be signed
                signType: real
                signWithProd: true
          outputParentDirectory: $(Build.ArtifactStagingDirectory)
          outputs:
          - ${{ each artifact_name in parameters.artifact_names }}:
            - ${{ if or(ne(artifact_name, 'testResults'), parameters.RunTests) }}:
              - output: pipelineArtifact
                displayName: 📢 Publish ${{ artifact_name }}-Linux
                targetPath: $(Build.ArtifactStagingDirectory)/${{ artifact_name }}-Linux
                artifactName: ${{ artifact_name }}-Linux
                condition: succeededOrFailed()
      steps:
      - checkout: self
        fetchDepth: 0 # avoid shallow clone so nbgv can do its work.
        clean: true
      - template: install-dependencies.yml
      - template: dotnet.yml
        parameters:
          Is1ESPT: ${{ parameters.Is1ESPT }}
          RunTests: ${{ parameters.RunTests }}
      - ${{ if parameters.EnableDotNetFormatCheck }}:
        - script: dotnet format --verify-no-changes
          displayName: 💅 Verify formatted code
          env:
            dotnetformat: true # part of a workaround for https://github.com/dotnet/sdk/issues/44951
<<<<<<< HEAD
=======
      - template: expand-template.yml
>>>>>>> 0f78e95b

  - ${{ if parameters.EnableMacOSBuild }}:
    - job: macOS
      pool: ${{ parameters.macOSPool }}
      ${{ if eq(variables['system.collectionId'], '011b8bdf-6d56-4f87-be0d-0092136884d9') }}:
        templateContext:
          mb:
            ${{ if parameters.RealSign }}:
              signing:
                enabled: false # enable when building unique artifacts on this agent that must be signed
                signType: real
                signWithProd: true
          outputParentDirectory: $(Build.ArtifactStagingDirectory)
          outputs:
          - ${{ each artifact_name in parameters.artifact_names }}:
            - ${{ if or(ne(artifact_name, 'testResults'), parameters.RunTests) }}:
              - output: pipelineArtifact
                displayName: 📢 Publish ${{ artifact_name }}-macOS
                targetPath: $(Build.ArtifactStagingDirectory)/${{ artifact_name }}-macOS
                artifactName: ${{ artifact_name }}-macOS
                condition: succeededOrFailed()
      steps:
      - checkout: self
        fetchDepth: 0 # avoid shallow clone so nbgv can do its work.
        clean: true
      - template: install-dependencies.yml
      - template: dotnet.yml
        parameters:
          Is1ESPT: ${{ parameters.Is1ESPT }}
          RunTests: ${{ parameters.RunTests }}

  - job: WrapUp
    dependsOn:
    - Windows
    - ${{ if parameters.EnableLinuxBuild }}:
      - Linux
    - ${{ if parameters.EnableMacOSBuild }}:
      - macOS
    pool: ${{ parameters.windowsPool }} # Use Windows agent because PublishSymbols task requires it (https://github.com/microsoft/azure-pipelines-tasks/issues/13821).
    condition: succeededOrFailed()
    variables:
      ONEES_ENFORCED_CODEQL_ENABLED: false # CodeQL runs on build jobs, we don't need it here
    ${{ if eq(variables['system.collectionId'], '011b8bdf-6d56-4f87-be0d-0092136884d9') }}:
      templateContext:
        ${{ if not(parameters.RealSign) }}:
          mb:
            signing: # if the build is test-signed, install the signing plugin so that CSVTestSignPolicy.xml is available
              enabled: true
              zipSources: false
              signType: test
        outputParentDirectory: $(Build.ArtifactStagingDirectory)
        outputs:
          - output: pipelineArtifact
            displayName: 📢 Publish symbols-legacy
            targetPath: $(Build.ArtifactStagingDirectory)/symbols-legacy
            artifactName: symbols-legacy
            condition: succeededOrFailed()
    steps:
    - checkout: self
      fetchDepth: 0 # avoid shallow clone so nbgv can do its work.
      clean: true
    - template: install-dependencies.yml
      parameters:
        initArgs: -NoRestore
    - template: publish-symbols.yml
      parameters:
        EnableLinuxBuild: ${{ parameters.EnableLinuxBuild }}
        EnableMacOSBuild: ${{ parameters.EnableMacOSBuild }}
    - ${{ if and(parameters.RunTests, parameters.PublishCodeCoverage) }}:
      - template: publish-codecoverage.yml
        parameters:
          EnableLinuxBuild: ${{ parameters.EnableLinuxBuild }}
          EnableMacOSBuild: ${{ parameters.EnableMacOSBuild }}

  - ${{ if parameters.EnableAPIScan }}:
    - template: apiscan.yml
      parameters:
        windowsPool: ${{ parameters.windowsPool }}
        RealSign: ${{ parameters.RealSign }}<|MERGE_RESOLUTION|>--- conflicted
+++ resolved
@@ -249,10 +249,6 @@
           displayName: 💅 Verify formatted code
           env:
             dotnetformat: true # part of a workaround for https://github.com/dotnet/sdk/issues/44951
-<<<<<<< HEAD
-=======
-      - template: expand-template.yml
->>>>>>> 0f78e95b
 
   - ${{ if parameters.EnableMacOSBuild }}:
     - job: macOS
