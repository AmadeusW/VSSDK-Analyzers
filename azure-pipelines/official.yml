--- conflicted
+++ resolved
@@ -42,12 +42,8 @@
   jobs:
   - template: build.yml
     parameters:
-<<<<<<< HEAD
-      windowsPool: VSEng-MicroBuildVS2019
+      windowsPool: VSEngSS-MicroBuild2019
       includeMacOS: ${{ parameters.includeMacOS }}
-=======
-      windowsPool: VSEngSS-MicroBuild2019
->>>>>>> f0f17b49
 
 - stage: symbol_archive
   displayName: Symbol archival
