--- conflicted
+++ resolved
@@ -3,32 +3,8 @@
   artifact: coverageResults-Windows
   displayName: 🔻 Download Windows code coverage results
   continueOnError: true
-<<<<<<< HEAD
-- powershell: |
-    dotnet tool install --tool-path obj dotnet-reportgenerator-globaltool --version 4.8.5 --configfile azure-pipelines/justnugetorg.nuget.config
-    Copy-Item -Recurse $(Pipeline.Workspace)/coverageResults-Windows/obj/* $(System.DefaultWorkingDirectory)/obj
-    Write-Host 'Substituting {reporoot} with $(System.DefaultWorkingDirectory)'
-    $reports = Get-ChildItem -Recurse '$(Pipeline.Workspace)/coverage.*cobertura.xml'
-    $reports |% {
-        $content = Get-Content -Path $_ |% { $_.Replace('{reporoot}', '$(System.DefaultWorkingDirectory)') }
-        Set-Content -Path $_ -Value $content -Encoding UTF8
-    }
-    $Inputs = [string]::join(';', ($reports |% { Resolve-Path -relative $_ }))
-    obj/reportgenerator -reports:"$Inputs" -targetdir:coveragereport -reporttypes:Cobertura
-  displayName: Merge coverage
-=======
-- download: current
-  artifact: coverageResults-Linux
-  displayName: 🔻 Download Linux code coverage results
-  continueOnError: true
-- download: current
-  artifact: coverageResults-macOS
-  displayName: 🔻 Download macOS code coverage results
-  continueOnError: true
-  condition: and(succeeded(), ${{ parameters.includeMacOS }})
 - powershell: azure-pipelines/Merge-CodeCoverage.ps1 -Path '$(Pipeline.Workspace)' -OutputFile coveragereport/merged.cobertura.xml -Format Cobertura -Verbose
   displayName: ⚙ Merge coverage
->>>>>>> 577e0023
 - task: PublishCodeCoverageResults@1
   displayName: 📢 Publish code coverage results to Azure DevOps
   inputs:
