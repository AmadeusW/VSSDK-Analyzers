--- conflicted
+++ resolved
@@ -1,12 +1,9 @@
-<<<<<<< HEAD
-=======
 parameters:
 - name: EnableMacOSBuild
   type: boolean
 - name: EnableLinuxBuild
   type: boolean
 
->>>>>>> a30799eb
 steps:
 - task: DownloadPipelineArtifact@2
   inputs:
@@ -14,8 +11,6 @@
     path: $(Pipeline.Workspace)/symbols/Windows
   displayName: 🔻 Download Windows symbols
   continueOnError: true
-<<<<<<< HEAD
-=======
 - ${{ if parameters.EnableLinuxBuild }}:
   - task: DownloadPipelineArtifact@2
     inputs:
@@ -30,7 +25,6 @@
       path: $(Pipeline.Workspace)/symbols/macOS
     displayName: 🔻 Download macOS symbols
     continueOnError: true
->>>>>>> a30799eb
 
 - task: DownloadPipelineArtifact@2
   inputs:
@@ -38,8 +32,6 @@
     path: $(Pipeline.Workspace)/test_symbols/Windows
   displayName: 🔻 Download Windows test symbols
   continueOnError: true
-<<<<<<< HEAD
-=======
 - ${{ if parameters.EnableLinuxBuild }}:
   - task: DownloadPipelineArtifact@2
     inputs:
@@ -54,7 +46,6 @@
       path: $(Pipeline.Workspace)/test_symbols/macOS
     displayName: 🔻 Download macOS test symbols
     continueOnError: true
->>>>>>> a30799eb
 
 - task: PublishSymbols@2
   inputs:
