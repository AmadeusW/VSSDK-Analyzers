﻿// Copyright (c) Microsoft Corporation. All rights reserved.

namespace Microsoft.VisualStudio.SDK.Analyzers.Tests
{
    using System;
    using System.Collections.Generic;
    using System.Collections.Immutable;
    using System.Diagnostics;
    using System.IO;
    using System.Linq;
    using System.Text;
    using System.Threading.Tasks;
    using System.Windows.Controls;
    using Microsoft.Build.Utilities;
    using Microsoft.CodeAnalysis;
    using Microsoft.CodeAnalysis.CSharp;
    using Microsoft.CodeAnalysis.Diagnostics;
    using Microsoft.CodeAnalysis.Text;
    using Microsoft.VisualStudio.Shell;
    using Xunit;
    using Xunit.Abstractions;

    public abstract class DiagnosticVerifier
    {
        private const string CSharpDefaultFileExt = "cs";
        private const string TestProjectName = "TestProject";
        private const string DefaultFilePathPrefix = "Test";

        private static readonly MetadataReference CorlibReference = MetadataReference.CreateFromFile(typeof(object).Assembly.Location);
        private static readonly MetadataReference SystemCoreReference = MetadataReference.CreateFromFile(typeof(Enumerable).Assembly.Location);
        private static readonly MetadataReference SystemReference = MetadataReference.CreateFromFile(typeof(Debug).Assembly.Location);
        private static readonly MetadataReference PresentationFrameworkReference = MetadataReference.CreateFromFile(typeof(UserControl).Assembly.Location);
        private static readonly MetadataReference MPFReference = MetadataReference.CreateFromFile(typeof(Package).Assembly.Location);

        private static readonly ImmutableArray<string> VSSDKPackageReferences = ImmutableArray.Create(new string[]
        {
            Path.Combine("Microsoft.VisualStudio.OLE.Interop", "7.10.6071", "lib", "Microsoft.VisualStudio.OLE.Interop.dll"),
            Path.Combine("Microsoft.VisualStudio.Shell.Interop", "7.10.6072", "lib\\net11", "Microsoft.VisualStudio.Shell.Interop.dll"),
            Path.Combine("Microsoft.VisualStudio.Shell.Interop.8.0", "8.0.50728", "lib\\net11", "Microsoft.VisualStudio.Shell.Interop.8.0.dll"),
            Path.Combine("Microsoft.VisualStudio.Shell.Interop.9.0", "9.0.30730", "lib\\net11", "Microsoft.VisualStudio.Shell.Interop.9.0.dll"),
            Path.Combine("Microsoft.VisualStudio.Shell.Interop.10.0", "10.0.30320", "lib\\net20", "Microsoft.VisualStudio.Shell.Interop.10.0.dll"),
            Path.Combine("Microsoft.VisualStudio.Shell.Interop.11.0", "11.0.61031", "lib\\net20", "Microsoft.VisualStudio.Shell.Interop.11.0.dll"),
            Path.Combine("Microsoft.VisualStudio.Shell.Interop.14.0", "14.3.26929", "lib\\net20", "Microsoft.VisualStudio.Shell.Interop.14.0.DesignTime.dll"),
            Path.Combine("Microsoft.VisualStudio.Shell.Interop.15.3.DesignTime", "15.0.26929", "lib\\net20", "Microsoft.VisualStudio.Shell.Interop.15.3.DesignTime.dll"),
            Path.Combine("Microsoft.VisualStudio.Shell.Interop.15.6.DesignTime", "15.6.27415", "lib\\net20", "Microsoft.VisualStudio.Shell.Interop.15.6.DesignTime.dll"),
            Path.Combine("Microsoft.VisualStudio.Shell.15.0", "15.6.27415", "lib\\net45", "Microsoft.VisualStudio.Shell.15.0.dll"),
            Path.Combine("Microsoft.VisualStudio.Shell.Framework", "15.6.27415", "lib\\net45", "Microsoft.VisualStudio.Shell.Framework.dll"),
<<<<<<< HEAD
            Path.Combine("Microsoft.VisualStudio.Threading", "15.8.47-beta", "lib\\net45", "Microsoft.VisualStudio.Threading.dll"),
=======
            Path.Combine("Microsoft.VisualStudio.Threading", "15.7.17", "lib\\net45", "Microsoft.VisualStudio.Threading.dll"),
>>>>>>> a4db1207
        });

        protected DiagnosticVerifier(ITestOutputHelper logger)
        {
            this.Logger = logger ?? throw new ArgumentNullException(nameof(logger));
        }

        protected ITestOutputHelper Logger { get; }

        /// <summary>
        /// Given classes in the form of strings, their language, and an IDiagnosticAnlayzer to apply to it, return the diagnostics found in the string after converting it to a document.
        /// </summary>
        /// <param name="sources">Classes in the form of strings</param>
        /// <param name="language">The language the source classes are in</param>
        /// <param name="analyzers">The analyzers to be run on the sources</param>
        /// <param name="hasEntrypoint"><c>true</c> to set the compiler in a mode as if it were compiling an exe (as opposed to a dll).</param>
        /// <param name="allowErrors">A value indicating whether to fail the test if there are compiler errors in the code sample.</param>
        /// <returns>An IEnumerable of Diagnostics that surfaced in the source code, sorted by Location</returns>
        protected static Diagnostic[] GetSortedDiagnostics(string[] sources, string language, ImmutableArray<DiagnosticAnalyzer> analyzers, bool hasEntrypoint, bool allowErrors = false)
        {
            return GetSortedDiagnosticsFromDocuments(analyzers, GetDocuments(sources, language, hasEntrypoint), allowErrors);
        }

        /// <summary>
        /// Given an analyzer and a document to apply it to, run the analyzer and gather an array of diagnostics found in it.
        /// The returned diagnostics are then ordered by location in the source document.
        /// </summary>
        /// <param name="analyzers">The analyzers to run on the documents</param>
        /// <param name="documents">The Documents that the analyzer will be run on</param>
        /// <param name="allowErrors">A value indicating whether to fail the test if there are compiler errors in the code sample.</param>
        /// <returns>An IEnumerable of Diagnostics that surfaced in the source code, sorted by Location</returns>
        protected static Diagnostic[] GetSortedDiagnosticsFromDocuments(ImmutableArray<DiagnosticAnalyzer> analyzers, Document[] documents, bool allowErrors = false)
        {
            var projects = new HashSet<Project>();
            foreach (var document in documents)
            {
                projects.Add(document.Project);
            }

            var diagnostics = new List<Diagnostic>();
            foreach (var project in projects)
            {
                var compilation = project.GetCompilationAsync().GetAwaiter().GetResult();
                var ordinaryDiags = compilation.GetDiagnostics();
                var errorDiags = ordinaryDiags.Where(d => d.Severity == DiagnosticSeverity.Error);
                if (!allowErrors && errorDiags.Any())
                {
                    Assert.False(true, "Compilation errors exist in the test source code, such as:" + Environment.NewLine + errorDiags.First());
                }

                var compilationWithAnalyzers = compilation.WithAnalyzers(analyzers);
                var diags = compilationWithAnalyzers.GetAnalyzerDiagnosticsAsync().GetAwaiter().GetResult();
                foreach (var diag in diags)
                {
                    if (diag.Location == Location.None || diag.Location.IsInMetadata)
                    {
                        diagnostics.Add(diag);
                    }
                    else
                    {
                        for (int i = 0; i < documents.Length; i++)
                        {
                            var document = documents[i];
                            var tree = document.GetSyntaxTreeAsync().GetAwaiter().GetResult();
                            if (tree == diag.Location.SourceTree)
                            {
                                diagnostics.Add(diag);
                            }
                        }
                    }
                }
            }

            var results = SortDiagnostics(diagnostics);
            diagnostics.Clear();
            return results;
        }

        /// <summary>
        /// Create a project using the inputted strings as sources.
        /// </summary>
        /// <param name="sources">Classes in the form of strings</param>
        /// <param name="language">The language the source code is in</param>
        /// <param name="hasEntrypoint"><c>true</c> to set the compiler in a mode as if it were compiling an exe (as opposed to a dll).</param>
        /// <returns>A Project created out of the Documents created from the source strings</returns>
        protected static Project CreateProject(string[] sources, string language = LanguageNames.CSharp, bool hasEntrypoint = false)
        {
            string fileNamePrefix = DefaultFilePathPrefix;
            string fileExt = language == LanguageNames.CSharp ? CSharpDefaultFileExt : throw new NotSupportedException();

            var projectId = ProjectId.CreateNewId(debugName: TestProjectName);

            var solution = new AdhocWorkspace()
                .CurrentSolution
                .AddProject(projectId, TestProjectName, TestProjectName, language)
                .AddMetadataReference(projectId, CorlibReference)
                .AddMetadataReference(projectId, SystemReference)
                .AddMetadataReference(projectId, PresentationFrameworkReference)
                .AddMetadataReference(projectId, SystemCoreReference)
                .AddMetadataReference(projectId, MPFReference)
                .WithProjectCompilationOptions(projectId, new CSharpCompilationOptions(hasEntrypoint ? OutputKind.ConsoleApplication : OutputKind.DynamicallyLinkedLibrary))
                .WithProjectParseOptions(projectId, new CSharpParseOptions(LanguageVersion.CSharp6));

            var pathToLibs = ToolLocationHelper.GetPathToStandardLibraries(".NETFramework", "v4.5.1", string.Empty);
            if (!string.IsNullOrEmpty(pathToLibs))
            {
                var facades = Path.Combine(pathToLibs, "Facades");
                if (Directory.Exists(facades))
                {
                    var facadesAssemblies = new List<MetadataReference>();
                    foreach (var path in Directory.EnumerateFiles(facades, "*.dll"))
                    {
                        facadesAssemblies.Add(MetadataReference.CreateFromFile(path));
                    }

                    solution = solution.AddMetadataReferences(projectId, facadesAssemblies);
                }
            }

            string globalPackagesFolder = Environment.GetEnvironmentVariable("NuGetGlobalPackagesFolder");
            string nugetPackageRoot = string.IsNullOrEmpty(globalPackagesFolder)
                ? Path.Combine(
                    Environment.GetEnvironmentVariable("USERPROFILE"),
                    ".nuget",
                    "packages")
                : globalPackagesFolder;
            var vssdkReferences = VSSDKPackageReferences.Select(e =>
                MetadataReference.CreateFromFile(Path.Combine(nugetPackageRoot, e)));
            solution = solution.AddMetadataReferences(projectId, vssdkReferences);

            int count = 0;
            foreach (var source in sources)
            {
                var newFileName = fileNamePrefix + count + "." + fileExt;
                var documentId = DocumentId.CreateNewId(projectId, debugName: newFileName);
                solution = solution.AddDocument(documentId, newFileName, SourceText.From(source));
                count++;
            }

            return solution.GetProject(projectId);
        }

        /// <summary>
        /// Helper method to format a Diagnostic into an easily readable string
        /// </summary>
        /// <param name="analyzers">The analyzers that this Verifier tests</param>
        /// <param name="diagnostics">The Diagnostics to be formatted</param>
        /// <returns>The Diagnostics formatted as a string</returns>
        protected static string FormatDiagnostics(ImmutableArray<DiagnosticAnalyzer> analyzers, params Diagnostic[] diagnostics)
        {
            var builder = new StringBuilder();
            for (int i = 0; i < diagnostics.Length; ++i)
            {
                builder.AppendLine(diagnostics[i].ToString());
            }

            return builder.ToString();
        }

        /// <summary>
        /// Create a Document from a string through creating a project that contains it.
        /// </summary>
        /// <param name="source">Classes in the form of a string</param>
        /// <param name="language">The language the source code is in</param>
        /// <param name="hasEntrypoint"><c>true</c> to set the compiler in a mode as if it were compiling an exe (as opposed to a dll).</param>
        /// <returns>A Document created from the source string</returns>
        protected static Document CreateDocument(string source, string language = LanguageNames.CSharp, bool hasEntrypoint = false)
        {
            return CreateProject(new[] { source }, language, hasEntrypoint).Documents.First();
        }

        /// <summary>
        /// Get the CSharp analyzer being tested - to be implemented in non-abstract class
        /// </summary>
        protected abstract DiagnosticAnalyzer GetCSharpDiagnosticAnalyzer();

        /// <summary>
        /// Get the CSharp analyzers being tested - to be implemented in non-abstract class
        /// </summary>
        protected virtual ImmutableArray<DiagnosticAnalyzer> GetCSharpDiagnosticAnalyzers()
        {
            return ImmutableArray.Create(this.GetCSharpDiagnosticAnalyzer());
        }

        /// <summary>
        /// Called to test a C# DiagnosticAnalyzer when applied on the single inputted string as a source
        /// Note: input a DiagnosticResult for each Diagnostic expected
        /// </summary>
        /// <param name="source">A class in the form of a string to run the analyzer on</param>
        /// <param name="expected">An array of <see cref="DiagnosticResult"/> that should appear after the analyzer is run on the source</param>
        protected void VerifyCSharpDiagnostic(string source, params DiagnosticResult[] expected)
        {
            this.VerifyDiagnostics(new[] { source }, LanguageNames.CSharp, this.GetCSharpDiagnosticAnalyzers(), allowErrors: false, expected: expected);
        }

        /// <summary>
        /// Called to test a C# DiagnosticAnalyzer when applied on multiple input strings as a source
        /// Note: input a DiagnosticResult for each Diagnostic expected
        /// </summary>
        /// <param name="sources">Classes, each in the form of a string to run the analyzer on</param>
        /// <param name="expected">An array of <see cref="DiagnosticResult"/> that should appear after the analyzer is run on the source</param>
        protected void VerifyCSharpDiagnostic(string[] sources, params DiagnosticResult[] expected)
        {
            this.VerifyDiagnostics(sources, LanguageNames.CSharp, this.GetCSharpDiagnosticAnalyzers(), allowErrors: false, expected: expected);
        }

        protected void LogFileContent(string source)
        {
            using (var sr = new StringReader(source))
            {
                string line;
                int lineNumber = 1;
                while ((line = sr.ReadLine()) != null)
                {
                    this.Logger.WriteLine("{0,2}: {1}", lineNumber++, line);
                }
            }
        }

        /// <summary>
        /// Sort diagnostics by location in source document
        /// </summary>
        /// <param name="diagnostics">The list of Diagnostics to be sorted</param>
        /// <returns>An IEnumerable containing the Diagnostics in order of Location</returns>
        private static Diagnostic[] SortDiagnostics(IEnumerable<Diagnostic> diagnostics)
        {
            return diagnostics.OrderBy(d => d.Location.SourceSpan.Start).ToArray();
        }

        /// <summary>
        /// Given an array of strings as sources and a language, turn them into a project and return the documents and spans of it.
        /// </summary>
        /// <param name="sources">Classes in the form of strings</param>
        /// <param name="language">The language the source code is in</param>
        /// <param name="hasEntrypoint"><c>true</c> to set the compiler in a mode as if it were compiling an exe (as opposed to a dll).</param>
        /// <returns>An array of Documents produced from the source strings</returns>
        private static Document[] GetDocuments(string[] sources, string language, bool hasEntrypoint)
        {
            if (language != LanguageNames.CSharp && language != LanguageNames.VisualBasic)
            {
                throw new ArgumentException("Unsupported Language");
            }

            for (int i = 0; i < sources.Length; i++)
            {
                string fileName = language == LanguageNames.CSharp ? "Test" + i + ".cs" : "Test" + i + ".vb";
            }

            var project = CreateProject(sources, language, hasEntrypoint);
            var documents = project.Documents.ToArray();

            if (sources.Length != documents.Length)
            {
                throw new SystemException("Amount of sources did not match amount of Documents created");
            }

            return documents;
        }

        /// <summary>
        /// Helper method to VerifyDiagnosticResult that checks the location of a diagnostic and compares it with the location in the expected DiagnosticResult.
        /// </summary>
        /// <param name="analyzers">The analyzers that were being run on the sources</param>
        /// <param name="diagnostic">The diagnostic that was found in the code</param>
        /// <param name="actual">The Location of the Diagnostic found in the code</param>
        /// <param name="expected">The DiagnosticResultLocation that should have been found</param>
        private static void VerifyDiagnosticLocation(ImmutableArray<DiagnosticAnalyzer> analyzers, Diagnostic diagnostic, Location actual, DiagnosticResultLocation expected)
        {
            var actualSpan = actual.GetLineSpan();

            Assert.True(
                actualSpan.Path == expected.Path || (actualSpan.Path != null && actualSpan.Path.Contains("Test0.") && expected.Path.Contains("Test.")),
                string.Format(
                    "Expected diagnostic to be in file \"{0}\" was actually in file \"{1}\"\r\n\r\nDiagnostic:\r\n    {2}\r\n",
                    expected.Path,
                    actualSpan.Path,
                    FormatDiagnostics(analyzers, diagnostic)));

            var actualLinePosition = actualSpan.StartLinePosition;

            // Only check line position if there is an actual line in the real diagnostic
            if (actualLinePosition.Line > 0)
            {
                if (actualLinePosition.Line + 1 != expected.Line)
                {
                    Assert.True(
                        false,
                        string.Format(
                            "Expected diagnostic to be on line \"{0}\" was actually on line \"{1}\"\r\n\r\nDiagnostic:\r\n    {2}\r\n",
                            expected.Line,
                            actualLinePosition.Line + 1,
                            FormatDiagnostics(analyzers, diagnostic)));
                }

                if (expected.EndLine > -1 && actualSpan.EndLinePosition.Line + 1 != expected.EndLine)
                {
                    Assert.True(
                        false,
                        string.Format(
                            "Expected diagnostic to end on line \"{0}\" was actually on line \"{1}\"\r\n\r\nDiagnostic:\r\n    {2}\r\n",
                            expected.EndLine,
                            actualSpan.EndLinePosition.Line + 1,
                            FormatDiagnostics(analyzers, diagnostic)));
                }
            }

            // Only check column position if there is an actual column position in the real diagnostic
            if (actualLinePosition.Character > 0)
            {
                if (actualLinePosition.Character + 1 != expected.Column)
                {
                    Assert.True(
                        false,
                        string.Format(
                            "Expected diagnostic to start at column \"{0}\" was actually at column \"{1}\"\r\n\r\nDiagnostic:\r\n    {2}\r\n",
                            expected.Column,
                            actualLinePosition.Character + 1,
                            FormatDiagnostics(analyzers, diagnostic)));
                }

                if (expected.EndColumn > -1 && actualSpan.EndLinePosition.Character + 1 != expected.EndColumn)
                {
                    Assert.True(
                        false,
                        string.Format(
                            "Expected diagnostic to end at column \"{0}\" was actually at column \"{1}\"\r\n\r\nDiagnostic:\r\n    {2}\r\n",
                            expected.EndColumn,
                            actualSpan.EndLinePosition.Character + 1,
                            FormatDiagnostics(analyzers, diagnostic)));
                }
            }
        }

        /// <summary>
        /// General method that gets a collection of actual diagnostics found in the source after the analyzer is run,
        /// then verifies each of them.
        /// </summary>
        /// <param name="sources">An array of strings to create source documents from to run the analyzers on</param>
        /// <param name="language">The language of the classes represented by the source strings</param>
        /// <param name="analyzers">The analyzers to be run on the source code</param>
        /// <param name="allowErrors">A value indicating whether to fail the test if there are compiler errors in the code sample.</param>
        /// <param name="expected">DiagnosticResults that should appear after the analyzer is run on the sources</param>
        private void VerifyDiagnostics(string[] sources, string language, ImmutableArray<DiagnosticAnalyzer> analyzers, bool allowErrors, params DiagnosticResult[] expected)
        {
            for (int i = 0; i < sources.Length; i++)
            {
                this.Logger.WriteLine("File {0} content:", i + 1);
                this.LogFileContent(sources[i]);
            }

            var diagnostics = GetSortedDiagnostics(sources, language, analyzers, allowErrors);
            this.VerifyDiagnosticResults(diagnostics, analyzers, expected);
        }

        /// <summary>
        /// Checks each of the actual Diagnostics found and compares them with the corresponding DiagnosticResult in the array of expected results.
        /// Diagnostics are considered equal only if the DiagnosticResultLocation, Id, Severity, and Message of the DiagnosticResult match the actual diagnostic.
        /// </summary>
        /// <param name="actualResults">The Diagnostics found by the compiler after running the analyzer on the source code</param>
        /// <param name="analyzers">The analyzers that were being run on the sources</param>
        /// <param name="expectedResults">Diagnostic Results that should have appeared in the code</param>
        private void VerifyDiagnosticResults(IEnumerable<Diagnostic> actualResults, ImmutableArray<DiagnosticAnalyzer> analyzers, params DiagnosticResult[] expectedResults)
        {
            int expectedCount = expectedResults.Count();
            int actualCount = actualResults.Count();

            string diagnosticsOutput = actualResults.Any() ? FormatDiagnostics(analyzers, actualResults.ToArray()) : "    NONE.";
            this.Logger.WriteLine("Actual diagnostics:\n" + diagnosticsOutput);

            Assert.Equal(expectedCount, actualCount);

            for (int i = 0; i < expectedResults.Length; i++)
            {
                var actual = actualResults.ElementAt(i);
                var expected = expectedResults[i];

                if (expected.Line == -1 && expected.Column == -1)
                {
                    if (actual.Location != Location.None)
                    {
                        Assert.True(
                            false,
                            string.Format(
                                "Expected:\nA project diagnostic with No location\nActual:\n{0}",
                                FormatDiagnostics(analyzers, actual)));
                    }
                }
                else
                {
                    VerifyDiagnosticLocation(analyzers, actual, actual.Location, expected.Locations.First());
                    var additionalLocations = actual.AdditionalLocations.ToArray();

                    if (additionalLocations.Length != expected.Locations.Length - 1)
                    {
                        Assert.True(
                            false,
                            string.Format(
                                "Expected {0} additional locations but got {1} for Diagnostic:\r\n    {2}\r\n",
                                expected.Locations.Length - 1,
                                additionalLocations.Length,
                                FormatDiagnostics(analyzers, actual)));
                    }

                    for (int j = 0; j < additionalLocations.Length; ++j)
                    {
                        VerifyDiagnosticLocation(analyzers, actual, additionalLocations[j], expected.Locations[j + 1]);
                    }
                }

                if (actual.Id != expected.Id)
                {
                    Assert.True(
                        false,
                        string.Format(
                            "Expected diagnostic id to be \"{0}\" was \"{1}\"\r\n\r\nDiagnostic:\r\n    {2}\r\n",
                            expected.Id,
                            actual.Id,
                            FormatDiagnostics(analyzers, actual)));
                }

                if (actual.Severity != expected.Severity)
                {
                    Assert.True(
                        false,
                        string.Format(
                            "Expected diagnostic severity to be \"{0}\" was \"{1}\"\r\n\r\nDiagnostic:\r\n    {2}\r\n",
                            expected.Severity,
                            actual.Severity,
                            FormatDiagnostics(analyzers, actual)));
                }

                if (!expected.SkipVerifyMessage && actual.GetMessage() != expected.Message)
                {
                    Assert.True(
                        false,
                        string.Format(
                            "Expected diagnostic message to be \"{0}\" was \"{1}\"\r\n\r\nDiagnostic:\r\n    {2}\r\n",
                            expected.Message,
                            actual.GetMessage(),
                            FormatDiagnostics(analyzers, actual)));
                }
            }
        }
    }
}<|MERGE_RESOLUTION|>--- conflicted
+++ resolved
@@ -45,11 +45,7 @@
             Path.Combine("Microsoft.VisualStudio.Shell.Interop.15.6.DesignTime", "15.6.27415", "lib\\net20", "Microsoft.VisualStudio.Shell.Interop.15.6.DesignTime.dll"),
             Path.Combine("Microsoft.VisualStudio.Shell.15.0", "15.6.27415", "lib\\net45", "Microsoft.VisualStudio.Shell.15.0.dll"),
             Path.Combine("Microsoft.VisualStudio.Shell.Framework", "15.6.27415", "lib\\net45", "Microsoft.VisualStudio.Shell.Framework.dll"),
-<<<<<<< HEAD
             Path.Combine("Microsoft.VisualStudio.Threading", "15.8.47-beta", "lib\\net45", "Microsoft.VisualStudio.Threading.dll"),
-=======
-            Path.Combine("Microsoft.VisualStudio.Threading", "15.7.17", "lib\\net45", "Microsoft.VisualStudio.Threading.dll"),
->>>>>>> a4db1207
         });
 
         protected DiagnosticVerifier(ITestOutputHelper logger)
