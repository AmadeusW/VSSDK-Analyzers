--- conflicted
+++ resolved
@@ -32,12 +32,7 @@
     <PackageReference Include="Microsoft.VisualStudio.Threading" Version="15.7.17" PrivateAssets="all" />
 
     <!-- We WANT these analyzers to be expressed as dependencies of the final package. -->
-<<<<<<< HEAD
-    <PackageReference Include="AsyncUsageAnalyzers" Version="1.0.0-alpha003" PrivateAssets="none" />
     <PackageReference Include="Microsoft.VisualStudio.Threading.Analyzers" Version="15.7.17" PrivateAssets="none" />
-=======
-    <PackageReference Include="Microsoft.VisualStudio.Threading.Analyzers" Version="15.6.56" PrivateAssets="none" />
->>>>>>> f646d305
   </ItemGroup>
 
   <ItemGroup>
