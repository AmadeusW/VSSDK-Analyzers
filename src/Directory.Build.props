<Project>
  <PropertyGroup>
    <Configuration Condition=" '$(Configuration)' == '' ">Debug</Configuration>
    <RepoRoot>$([System.IO.Path]::GetFullPath('$(MSBuildThisFileDirectory)..\'))</RepoRoot>
    <BaseIntermediateOutputPath>$(RepoRoot)obj\$(MSBuildProjectName)\</BaseIntermediateOutputPath>
    <BaseOutputPath Condition=" '$(BaseOutputPath)' == '' ">$(RepoRoot)bin\$(MSBuildProjectName)\</BaseOutputPath>

    <GenerateDocumentationFile>true</GenerateDocumentationFile>

    <MicroBuildVersion>2.0.54</MicroBuildVersion>
    <MicroBuild_DoNotStrongNameSign>true</MicroBuild_DoNotStrongNameSign>

    <PackageProjectUrl>https://github.com/Microsoft/VSSDK-Analyzers</PackageProjectUrl>
    <PackageIconUrl>https://aka.ms/VsExtensibilityIcon</PackageIconUrl>
    <PackageRequireLicenseAcceptance>false</PackageRequireLicenseAcceptance>
    <Authors>Microsoft</Authors>
    <Owners>Microsoft, VisualStudioExtensibility</Owners>
    <Copyright>© Microsoft Corporation. All rights reserved.</Copyright>
  </PropertyGroup>

  <ItemGroup>
    <PackageReference Include="GitLink" Version="3.2.0-unstable0018" PrivateAssets="all" />
    <PackageReference Include="MicroBuild.VisualStudio" Version="$(MicroBuildVersion)" PrivateAssets="all" />
    <PackageReference Include="StyleCop.Analyzers" Version="1.1.0-beta006" PrivateAssets="all" />
    <PackageReference Include="Newtonsoft.Json" Version="9.0.1" PrivateAssets="all" />
    <PackageReference Include="StreamJsonRpc" Version="1.3.23" PrivateAssets="all" />
    <PackageReference Include="Nerdbank.GitVersioning" Version="2.1.23" PrivateAssets="all" />
    <PackageReference Include="Microsoft.VisualStudio.Shell.15.0" Version="15.6.27415" PrivateAssets="all" />
    <PackageReference Include="Microsoft.VisualStudio.Shell.Interop.14.0" Version="14.3.26929" PrivateAssets="all" />
<<<<<<< HEAD
    <PackageReference Include="Microsoft.VisualStudio.Threading" Version="15.8.47-beta" PrivateAssets="all" />

    <!-- We WANT these analyzers to be expressed as dependencies of the final package. -->
    <PackageReference Include="AsyncUsageAnalyzers" Version="1.0.0-alpha003" PrivateAssets="none" />
    <PackageReference Include="Microsoft.VisualStudio.Threading.Analyzers" Version="15.8.47-beta" PrivateAssets="none" />
=======
    <PackageReference Include="Microsoft.VisualStudio.Threading" Version="15.7.17" PrivateAssets="all" />

    <!-- We WANT these analyzers to be expressed as dependencies of the final package. -->
    <PackageReference Include="Microsoft.VisualStudio.Threading.Analyzers" Version="15.7.17" PrivateAssets="none" />
>>>>>>> a4db1207
  </ItemGroup>

  <ItemGroup>
    <AdditionalFiles Include="$(MSBuildThisFileDirectory)stylecop.json" />
  </ItemGroup>
</Project><|MERGE_RESOLUTION|>--- conflicted
+++ resolved
@@ -27,18 +27,10 @@
     <PackageReference Include="Nerdbank.GitVersioning" Version="2.1.23" PrivateAssets="all" />
     <PackageReference Include="Microsoft.VisualStudio.Shell.15.0" Version="15.6.27415" PrivateAssets="all" />
     <PackageReference Include="Microsoft.VisualStudio.Shell.Interop.14.0" Version="14.3.26929" PrivateAssets="all" />
-<<<<<<< HEAD
     <PackageReference Include="Microsoft.VisualStudio.Threading" Version="15.8.47-beta" PrivateAssets="all" />
 
     <!-- We WANT these analyzers to be expressed as dependencies of the final package. -->
-    <PackageReference Include="AsyncUsageAnalyzers" Version="1.0.0-alpha003" PrivateAssets="none" />
     <PackageReference Include="Microsoft.VisualStudio.Threading.Analyzers" Version="15.8.47-beta" PrivateAssets="none" />
-=======
-    <PackageReference Include="Microsoft.VisualStudio.Threading" Version="15.7.17" PrivateAssets="all" />
-
-    <!-- We WANT these analyzers to be expressed as dependencies of the final package. -->
-    <PackageReference Include="Microsoft.VisualStudio.Threading.Analyzers" Version="15.7.17" PrivateAssets="none" />
->>>>>>> a4db1207
   </ItemGroup>
 
   <ItemGroup>
